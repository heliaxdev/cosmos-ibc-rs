use alloc::string::ToString;
use core::cmp::Ordering;
use core::fmt::{Display, Error as FmtError, Formatter};

use bytes::Buf;
use ibc_proto::google::protobuf::Any;
use ibc_proto::ibc::lightclients::tendermint::v1::Header as RawHeader;
use ibc_proto::protobuf::Protobuf;
use prost::Message;
use serde_derive::{Deserialize, Serialize};
use tendermint::block::signed_header::SignedHeader;
use tendermint::validator::Set as ValidatorSet;
use tendermint_light_client_verifier::types::{TrustedBlockState, UntrustedBlockState};

use crate::clients::ics07_tendermint::consensus_state::ConsensusState;
use crate::clients::ics07_tendermint::error::Error;
use crate::core::ics02_client::client_type::ClientType;
use crate::core::ics02_client::error::ClientError;
use crate::core::ics24_host::identifier::ChainId;
use crate::timestamp::Timestamp;
use crate::utils::pretty::{PrettySignedHeader, PrettyValidatorSet};
use crate::Height;

use super::client_type as tm_client_type;

pub const TENDERMINT_HEADER_TYPE_URL: &str = "/ibc.lightclients.tendermint.v1.Header";

/// Tendermint consensus header
#[derive(Clone, PartialEq, Eq, Deserialize, Serialize)]
pub struct Header {
    pub signed_header: SignedHeader, // contains the commitment root
    pub validator_set: ValidatorSet, // the validator set that signed Header
    pub trusted_height: Height, // the height of a trusted header seen by client less than or equal to Header
    // TODO(thane): Rename this to trusted_next_validator_set?
    pub trusted_validator_set: ValidatorSet, // the last trusted validator set at trusted height
}

impl core::fmt::Debug for Header {
    fn fmt(&self, f: &mut Formatter<'_>) -> Result<(), FmtError> {
        write!(f, " Header {{...}}")
    }
}

impl Display for Header {
    fn fmt(&self, f: &mut Formatter<'_>) -> Result<(), FmtError> {
        write!(f, "Header {{ signed_header: {}, validator_set: {}, trusted_height: {}, trusted_validator_set: {} }}", PrettySignedHeader(&self.signed_header), PrettyValidatorSet(&self.validator_set), self.trusted_height, PrettyValidatorSet(&self.trusted_validator_set))
    }
}

impl Header {
    pub fn height(&self) -> Height {
        Height::new(
            ChainId::chain_version(self.signed_header.header.chain_id.as_str()),
            u64::from(self.signed_header.header.height),
        )
        .expect("malformed tendermint header domain type has an illegal height of 0")
    }

    pub fn compatible_with(&self, other_header: &Header) -> bool {
        headers_compatible(&self.signed_header, &other_header.signed_header)
    }

    pub(crate) fn as_untrusted_block_state(&self) -> UntrustedBlockState<'_> {
        UntrustedBlockState {
            signed_header: &self.signed_header,
            validators: &self.validator_set,
            next_validators: None,
        }
    }

    pub(crate) fn as_trusted_block_state(
        &self,
        consensus_state: &ConsensusState,
    ) -> Result<TrustedBlockState<'_>, Error> {
        Ok(TrustedBlockState {
            header_time: consensus_state.timestamp,
            height: self
                .trusted_height
                .revision_height()
                .try_into()
                .map_err(|_| Error::invalid_header_height(self.trusted_height.revision_height()))?,
            next_validators: &self.trusted_validator_set,
            next_validators_hash: consensus_state.next_validators_hash,
        })
    }
}

pub fn headers_compatible(header: &SignedHeader, other: &SignedHeader) -> bool {
    let ibc_client_height = other.header.height;
    let self_header_height = header.header.height;

    match self_header_height.cmp(&ibc_client_height) {
        Ordering::Equal => {
            // 1 - fork
            header.commit.block_id == other.commit.block_id
        }
        Ordering::Greater => {
            // 2 - BFT time violation
            header.header.time > other.header.time
        }
        Ordering::Less => {
            // 3 - BFT time violation
            header.header.time < other.header.time
        }
    }
}

impl crate::core::ics02_client::header::Header for Header {
    fn client_type(&self) -> ClientType {
        tm_client_type()
    }

    fn height(&self) -> Height {
        self.height()
    }

    fn timestamp(&self) -> Timestamp {
        self.signed_header.header.time.into()
    }
}

impl Protobuf<RawHeader> for Header {}

impl TryFrom<RawHeader> for Header {
    type Error = Error;

    fn try_from(raw: RawHeader) -> Result<Self, Self::Error> {
        let header = Self {
            signed_header: raw
                .signed_header
                .ok_or(Error::MissingSignedHeader)?
                .try_into()
                .map_err(|e| Error::InvalidHeader {
                    reason: "signed header conversion".to_string(),
                    error: e,
                })?,
            validator_set: raw
                .validator_set
                .ok_or(Error::MissingValidatorSet)?
                .try_into()
                .map_err(Error::InvalidRawHeader)?,
            trusted_height: raw
                .trusted_height
                .and_then(|raw_height| raw_height.try_into().ok())
                .ok_or(Error::MissingTrustedHeight)?,
            trusted_validator_set: raw
                .trusted_validators
                .ok_or(Error::MissingTrustedValidatorSet)?
                .try_into()
                .map_err(Error::InvalidRawHeader)?,
        };

        if header.height().revision_number() != header.trusted_height.revision_number() {
            return Err(Error::MismatchedRevisions {
                current_revision: header.trusted_height.revision_number(),
                update_revision: header.height().revision_number(),
            });
        }

        Ok(header)
    }
}

impl Protobuf<Any> for Header {}

impl TryFrom<Any> for Header {
    type Error = ClientError;

    fn try_from(raw: Any) -> Result<Self, Self::Error> {
        use core::ops::Deref;

<<<<<<< HEAD
=======
        fn decode_header<B: Buf>(buf: B) -> Result<Header, Error> {
            RawHeader::decode(buf).map_err(Error::Decode)?.try_into()
        }

>>>>>>> 10566298
        match raw.type_url.as_str() {
            TENDERMINT_HEADER_TYPE_URL => decode_header(raw.value.deref()).map_err(Into::into),
            _ => Err(ClientError::UnknownHeaderType {
                header_type: raw.type_url,
            }),
        }
    }
}

impl From<Header> for Any {
    fn from(header: Header) -> Self {
        Any {
            type_url: TENDERMINT_HEADER_TYPE_URL.to_string(),
            value: Protobuf::<RawHeader>::encode_vec(&header)
                .expect("encoding to `Any` from `TmHeader`"),
        }
    }
}

pub fn decode_header<B: Buf>(buf: B) -> Result<Header, Error> {
    RawHeader::decode(buf).map_err(Error::Decode)?.try_into()
}

impl From<Header> for RawHeader {
    fn from(value: Header) -> Self {
        RawHeader {
            signed_header: Some(value.signed_header.into()),
            validator_set: Some(value.validator_set.into()),
            trusted_height: Some(value.trusted_height.into()),
            trusted_validators: Some(value.trusted_validator_set.into()),
        }
    }
}

#[cfg(any(test, feature = "mocks"))]
pub mod test_util {
    use alloc::vec;

    use subtle_encoding::hex;
    use tendermint::block::signed_header::SignedHeader;
    use tendermint::validator::Info as ValidatorInfo;
    use tendermint::validator::Set as ValidatorSet;
    use tendermint::PublicKey;

    use crate::clients::ics07_tendermint::header::Header;
    use crate::Height;

    pub fn get_dummy_tendermint_header() -> tendermint::block::Header {
        serde_json::from_str::<SignedHeader>(include_str!(
            "../../../tests/support/signed_header.json"
        ))
        .unwrap()
        .header
    }

    // TODO: This should be replaced with a ::default() or ::produce().
    // The implementation of this function comprises duplicate code (code borrowed from
    // `tendermint-rs` for assembling a Header).
    // See https://github.com/informalsystems/tendermint-rs/issues/381.
    //
    // The normal flow is:
    // - get the (trusted) signed header and the `trusted_validator_set` at a `trusted_height`
    // - get the `signed_header` and the `validator_set` at latest height
    // - build the ics07 Header
    // For testing purposes this function does:
    // - get the `signed_header` from a .json file
    // - create the `validator_set` with a single validator that is also the proposer
    // - assume a `trusted_height` of 1 and no change in the validator set since height 1,
    //   i.e. `trusted_validator_set` = `validator_set`
    pub fn get_dummy_ics07_header() -> Header {
        // Build a SignedHeader from a JSON file.
        let shdr = serde_json::from_str::<SignedHeader>(include_str!(
            "../../../tests/support/signed_header.json"
        ))
        .unwrap();

        // Build a set of validators.
        // Below are test values inspired form `test_validator_set()` in tendermint-rs.
        let v1: ValidatorInfo = ValidatorInfo::new(
            PublicKey::from_raw_ed25519(
                &hex::decode_upper(
                    "F349539C7E5EF7C49549B09C4BFC2335318AB0FE51FBFAA2433B4F13E816F4A7",
                )
                .unwrap(),
            )
            .unwrap(),
            281_815_u64.try_into().unwrap(),
        );

        let vs = ValidatorSet::new(vec![v1.clone()], Some(v1));

        Header {
            signed_header: shdr,
            validator_set: vs.clone(),
            trusted_height: Height::new(0, 1).unwrap(),
            trusted_validator_set: vs,
        }
    }
}<|MERGE_RESOLUTION|>--- conflicted
+++ resolved
@@ -78,7 +78,9 @@
                 .trusted_height
                 .revision_height()
                 .try_into()
-                .map_err(|_| Error::invalid_header_height(self.trusted_height.revision_height()))?,
+                .map_err(|_| Error::InvalidHeaderHeight {
+                    height: self.trusted_height.revision_height(),
+                })?,
             next_validators: &self.trusted_validator_set,
             next_validators_hash: consensus_state.next_validators_hash,
         })
@@ -169,13 +171,6 @@
     fn try_from(raw: Any) -> Result<Self, Self::Error> {
         use core::ops::Deref;
 
-<<<<<<< HEAD
-=======
-        fn decode_header<B: Buf>(buf: B) -> Result<Header, Error> {
-            RawHeader::decode(buf).map_err(Error::Decode)?.try_into()
-        }
-
->>>>>>> 10566298
         match raw.type_url.as_str() {
             TENDERMINT_HEADER_TYPE_URL => decode_header(raw.value.deref()).map_err(Into::into),
             _ => Err(ClientError::UnknownHeaderType {
